--- conflicted
+++ resolved
@@ -29,10 +29,7 @@
     <description>The all in one project of dubbo</description>
     <properties>
         <skip_maven_deploy>false</skip_maven_deploy>
-<<<<<<< HEAD
-=======
         <hessian_lite_version>3.2.4</hessian_lite_version>
->>>>>>> 6ce7b11f
     </properties>
     <dependencies>
         <dependency>
